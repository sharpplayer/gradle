--- conflicted
+++ resolved
@@ -64,12 +64,8 @@
     private boolean ignoreFailures;
 
     public CodeNarc() {
-<<<<<<< HEAD
-        reports = getInstantiator().newInstance(CodeNarcReportsImpl.class, this);
+        reports = getObjectFactory().newInstance(CodeNarcReportsImpl.class, this);
         compilationClasspath = getProject().files();
-=======
-        reports = getObjectFactory().newInstance(CodeNarcReportsImpl.class, this);
->>>>>>> db56c488
     }
 
     /**
